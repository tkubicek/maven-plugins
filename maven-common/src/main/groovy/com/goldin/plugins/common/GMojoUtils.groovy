package com.goldin.plugins.common

import com.goldin.gcommons.GCommons
import com.goldin.gcommons.util.GroovyConfig
import groovy.text.SimpleTemplateEngine
import groovy.text.Template
import org.apache.maven.Maven
import org.apache.maven.artifact.Artifact
import org.apache.maven.artifact.factory.ArtifactFactory
import org.apache.maven.artifact.metadata.ArtifactMetadataSource
import org.apache.maven.artifact.resolver.ArtifactResolutionResult
import org.apache.maven.artifact.resolver.ArtifactResolver
import org.apache.maven.artifact.resolver.filter.ScopeArtifactFilter
import org.apache.maven.execution.MavenSession
import org.apache.maven.monitor.logging.DefaultLog
import org.apache.maven.plugin.PluginManager
import org.apache.maven.plugin.logging.Log
import org.apache.maven.project.MavenProject
import org.apache.maven.shared.filtering.MavenFileFilter
import org.apache.maven.shared.filtering.MavenResourcesExecution
import org.codehaus.plexus.logging.Logger
import org.codehaus.plexus.logging.console.ConsoleLogger
import org.twdata.maven.mojoexecutor.MojoExecutor.Element
import org.xml.sax.ext.DefaultHandler2
import com.goldin.gcommons.beans.*
import static org.twdata.maven.mojoexecutor.MojoExecutor.*


class GMojoUtils
{
    private GMojoUtils ()
    {
    }


    /**
     * Retrieves plugin's {@link Log} instance
     * @return plugin's {@link Log} instance
     */
    static Log getLog () { ThreadLocals.get( Log ) }


    /**
     * Updates Groovy MOP with additional methods
     */
     static mopInit ()
     {
         file() // Triggers GCommons MOP replacements

         /**
          * Trims multi-lines String: each line in the String specified is trim()-ed
          */
         String.metaClass.trimMultiline ={->
             delegate.splitWith( 'eachLine', String )*.trim().join( constants().CRLF )
         }


         /**
          * Deletes empty lines from the String
          */
         String.metaClass.deleteEmptyLines ={->
             delegate.splitWith( 'eachLine', String ).findAll{ it.trim() }.join( constants().CRLF )
         }


         /**
          * Replaces {..} expressions, not preceded by $, by ${..} to work around
          * "Disabling/escaping POM interpolation for specific variable" - http://goo.gl/NyEq
          *
          * We're putting {..} in POMs where we would like to have un-interpolated ${..}
          */
         String.metaClass.addDollar = {->
             // Adding a '$' before {..} where there was no '$' previously
             delegate.replaceAll( /(?<!\$)(?=\{.+?\})/, '\\$' )
         }
     }


    /**
     * Retrieves an instance of {@code OutputStream} ignoring everything that is written to it.
     * @return instance of {@code OutputStream} ignoring everything that is written to it
     */
    static OutputStream devNullOutputStream ()
    {
        new OutputStream() { void write( int b ) {}}
    }


    /**
    * Retrieves {@link SimpleTemplateEngine} for the resource specified
    */
    static Template getTemplate ( String templatePath, ClassLoader loader = GMojoUtils.class.classLoader )
    {
        URL    templateURL = GMojoUtils.class.getResource( templatePath )
        assert templateURL, "[${ templatePath }] could not be loaded from the classpath"

        Template template = new SimpleTemplateEngine( loader ).createTemplate( templateURL )
        assert   template
        return   template
    }



   /**
    * {@code GMojoUtils.getTemplate().make().toString()} wrapper
    */
    static String makeTemplate( String  templatePath,
                                Map     binding,
                                String  endOfLine        = null,
                                boolean deleteEmptyLines = false )
    {
        def content = getTemplate( templatePath ).make( binding ).toString()

        if ( endOfLine        ) { content = content.replaceAll( /\r?\n/, (( 'windows' == endOfLine ) ? '\r\n' : '\n' )) }
        if ( deleteEmptyLines ) { content = content.deleteEmptyLines() }

        verify().notNullOrEmpty( content )
    }



    /**
     * Retrieves Maven version as appears in "pom.properties" inside Maven jar.
     *
     * @return Maven version
     */
    static String mavenVersion()
    {
        InputStream is    = verify().notNull( Maven.class.getResourceAsStream( '/META-INF/maven/org.apache.maven/maven-core/pom.properties' ))
        Properties  props = new Properties()
        props.load( is )
        is.close()
        verify().notNullOrEmpty( props.getProperty( 'version', 'Unknown' ).trim())
    }


    /**
     * Determines if execution continues.
     *
     * @param s {@code <runIf>} string
     * @return true if 'runIf' is not defined or evaluates to true,
     *         false otherwise
     */
    static boolean runIf( String s )
    {
        boolean run = true

        if ( s )
        {
            run = Boolean.valueOf( groovy( s, String ))
            log.info( "<runIf>: [$s] evaluated to [$run] - ${ run ? 'continuing' : 'returning' }" )
        }

        run
    }


    /**
     * Evaluates Groovy expression provided and casts it to the class specified.
     *
     * @param expression   Groovy expression to evaluate, if null or empty - null is returned
     * @param resultType   result's type,
     *                     if <code>null</code> - no verification is made for result's type and <code>null</code>
     *                     value is allowed to be returned from eval()-ing the expression
     * @param groovyConfig {@link com.goldin.gcommons.util.GroovyConfig} object to use, allowed to be <code>null</code>
     * @param verbose      Whether Groovy evaluation should be verbose
     *
     * @param <T>        result's type
     * @return           expression evaluated and casted to the type specified
     *                   (after verifying compliance with {@link Class#isInstance(Object)}
     */
    public static <T> T groovy( String       expression,
                                Class<T>     resultType = null,
                                GroovyConfig config     = new GroovyConfig(),
                                Object ...   bindingObjects )
    {


        MavenProject project    = ThreadLocals.get( MavenProject )
        MavenSession session    = ThreadLocals.get( MavenSession )
        Map          bindingMap = [ project      : project,
                                    session      : session,
                                    mavenVersion : mavenVersion(),
                                    *:( project.properties + session.userProperties + session.executionProperties )]

        groovy().eval( expression,
                                resultType,
                                groovy().binding( bindingMap, bindingObjects ),
                                config )
    }


    /**
     * Converts an ['a', 'b', 'c'] collection to:
     *  * [a]
     *  * [b]
     *  * [c]
     *
     * @param c Collection to convert
     * @return String to use for log messages
     */
    static String stars ( Collection c ) { "* [${ c.join( "]${ constants().CRLF }* [") }]" }




    /**
     * Retrieves all artifacts from the scopes specified.
     */
    static Set<Artifact> getArtifacts ( String ... scopes )
    {
        def result = [] as Set

        for ( scope in scopes )
        {
            MavenProject project       = ThreadLocals.get( MavenProject )
            Artifact     buildArtifact = ThreadLocals.get( ArtifactFactory ).createBuildArtifact( project.groupId,
                                                                                                  project.artifactId,
                                                                                                  project.version,
                                                                                                  project.packaging )
            ArtifactResolutionResult resolutionResult =
                ThreadLocals.get( ArtifactResolver ).resolveTransitively( project.artifacts,
                                                                          buildArtifact,
                                                                          project.managedVersionMap,
                                                                          ThreadLocals.get( MavenSession ).localRepository,
                                                                          project.remoteArtifactRepositories,
                                                                          ThreadLocals.get( ArtifactMetadataSource ),
                                                                          new ScopeArtifactFilter( verify().notNullOrEmpty( scope )))
            result.addAll( resolutionResult.artifacts )
        }

        result
    }


    /**
     * Validates content of the file specified to be XML-valid with {@link DefaultHandler2}.
     * @param configFile file to validate
     * @return same file object, for further chain calls
     * @throws RuntimeException if content validation fails
     */
    static File validate ( File configFile )
    {
        for ( parserClass in [ XmlParser, XmlSlurper ] )
        {
            def parser = parserClass.newInstance( true, true )
            parser.setErrorHandler( new DefaultHandler2())
            try
            {
                assert parser.parse( configFile )
            }
            catch ( Throwable t )
            {
                throw new RuntimeException( "Failed to validate [${ configFile.canonicalPath }]: $t", t )
            }
        }

        configFile
    }


    /**
     * Initializes {@link ThreadLocals} storage for testing environment
     */
    static void initTestThreadLocals()
    {
        ThreadLocals.set( new MavenProject(),
                          new MavenSession( null, null, null, null, null, null, null, new Properties(), new Properties(), new Date()),
                          new DefaultLog( new ConsoleLogger( Logger.LEVEL_DEBUG, "TestLog" )))
        mopInit()
    }


    /**
     * Sets property specified to maven project and session provided.
     *
     * @param name    name of the property to set
     * @param value   value of the property to set
     * @param project Maven project
     * @param session Maven session
     */
    static void setProperty( String name, String value, String logMessage = '', boolean verbose = true )
    {
        verify().notNullOrEmpty( name, value )

        MavenProject project = ThreadLocals.get( MavenProject )
        MavenSession session = ThreadLocals.get( MavenSession )

        [ project.properties, session.executionProperties, session.userProperties ]*.setProperty( name, value )

        log.info( logMessage ?: ">> Maven property \${$name} is set${ verbose ? ' to "' + value + '"' : '' }" )
    }


    /**
     *
     * Copies source file to destination applying replacements and filtering.
     *
     * @param sourceFile      source file to copy
     * @param destinationFile destination file to copy the source to,
     *                        <code><b>scp://user:password@host:location</b></code> URLs are supported
     * @param skipIdentical   whether identical files should be skipped (not copied)
     * @param replaces        replacements to make
     * @param filtering       whether Maven
     *                        <a href="http://www.sonatype.com/books/maven-book/reference/resource-filtering-sect-description.html">filtering</a>
     *                        should be performed
     * @param encoding        Filtering/replacement encoding
     * @param fileFilter      {@link org.apache.maven.shared.filtering.MavenFileFilter} instance,
     *                        allowed to be <code>null</code> if <code>filter</code> is <code>false</code>
     * @param verbose         whether information is written to log with "INFO" level
     *
     * @return <code>true</code>  if file was copied,
     *         <code>false</code> if file was skipped (identical)
     * @throws RuntimeException if fails to make replacements or filtering while copying the file
     */
    public static boolean copy ( File            sourceFile,
                                 File            destinationFile,
                                 boolean         skipIdentical,
                                 Replace[]       replaces,
                                 boolean         filtering,
                                 String          encoding,
                                 MavenFileFilter fileFilter,
                                 boolean         verbose )
    {
        verify().file( sourceFile )
        verify().notNull( destinationFile, replaces )
        verify().notNullOrEmpty( encoding )

        def mavenProject = ThreadLocals.get( MavenProject )
        def mavenSession = ThreadLocals.get( MavenSession )

        try
        {
            File fromFile    = sourceFile
            def  deleteFiles = []

            if ( filtering )
            {
                verify().notNull( fileFilter, mavenProject, mavenSession )

                /**
                 * http://maven.apache.org/shared/maven-filtering/apidocs/index.html
                 */

                File                  tempFile = file().tempFile()
                List<MavenFileFilter> wrappers = fileFilter.getDefaultFilterWrappers( mavenProject,
                                                                                      null,
                                                                                      false,
                                                                                      mavenSession,
                                                                                      new MavenResourcesExecution())

                fileFilter.copyFile( fromFile, tempFile, true, wrappers, encoding, true )

                if ( verbose )
                {
                    log.info( "[$fromFile.canonicalPath] copied to [$tempFile.canonicalPath] (with <filtering>)" )
                }

                deleteFiles << tempFile
                fromFile = tempFile
            }

            if ( replaces )
            {
                String data = fromFile.getText( encoding )

                for ( replace in replaces )
                {
                    data = replace.replace( data, fromFile.canonicalPath )
                }

                File tempFile = file().tempFile()
                tempFile.write( data, encoding )

                if ( verbose )
                {
                    log.info( "[$fromFile.canonicalPath] copied to [$tempFile.canonicalPath] (with <replaces>)" )
                }

                deleteFiles << tempFile
                fromFile = tempFile
            }

            if ( skipIdentical )
            {
                boolean identicalFiles = (( destinationFile.isFile())                            &&
                                          ( destinationFile.length()       == fromFile.length()) &&
                                          ( destinationFile.lastModified() == fromFile.lastModified()))
                if ( identicalFiles )
                {
                    log.info( "[$fromFile.canonicalPath] skipped - identical to [$destinationFile.canonicalPath]" )
                    return false
                }
            }

            copy( fromFile, destinationFile, verbose )
            file().delete( *deleteFiles )

            true
        }
        catch ( Exception e )
        {
            throw new RuntimeException( "Failed to copy [$sourceFile.canonicalPath] to [$destinationFile.canonicalPath]: $e",
                                        e )
        }
    }


    /**
     * Copies file to the destination file specified.
     *
     * @param sourceFile      source file to copy
     * @param destinationFile destination file to copy the source to,
     * @param verbose         verbose logging
     */
    private static void copy ( File sourceFile, File destinationFile, boolean verbose )
    {
        verify().file( sourceFile )
        verify().notNull( destinationFile )
        assert ! net().isNet( destinationFile.path )

        String sourceFilePath      = sourceFile.canonicalPath
        String destinationFilePath = destinationFile.canonicalPath

        assert sourceFilePath != destinationFilePath, \
               "Source [$sourceFilePath] and destination [$destinationFilePath] are the same"

        file().delete( destinationFile )
        file().copy( sourceFile, destinationFile.parentFile, destinationFile.name )

        if ( verbose ) { log.info( "[$sourceFilePath] copied to [$destinationFilePath]" )}
    }


    /**
     * Retrieves relative path of file inside directory specified.
     * For example: for directory <code>"C:\some"</code> and child file <code>"C:\some\folder\opa\1.txt"</code>
     * this function returns <code>"\folder\opa\1.txt"</code>.
     *
     * @param directory file's parent directory
     * @param file      directory's child file
     * @return          relative path of file inside directory specified, starts with "\" or "/"
     */
    static String relativePath( File directory, File file )
    {
        verify().notNull( directory, file )

        String directoryPath = directory.canonicalPath
        String filePath      = file.canonicalPath

        assert filePath.startsWith( directoryPath ), \
               "File [$filePath] is not a child of [$directoryPath]"


        String relativePath = verify().notNullOrEmpty( filePath.substring( directoryPath.length()))
        assert ( relativePath.startsWith( "/" ) || relativePath.startsWith( "\\" ))

        relativePath
    }


    /**
     * Invokes "maven-deploy-plugin" to deploy the file specified.
     *
     * @param file       file to deploy
     * @param url        Maven repository URL
     * @param groupId    groupId
     * @param artifactId artifactId
     * @param version    version
     * @param classifier classifier, can be <code>null</code>
     * @param project    Maven project
     * @param session    Maven session
     * @param manager    Maven plugin manager
     */
    static void deploy ( File file, String url, String groupId, String artifactId, String version, String classifier,
                         PluginManager manager )
    {
        verify().file( file )
        verify().notNullOrEmpty( url, groupId, artifactId, version )
        assert mavenVersion().startsWith( "2" ): \
               "<deploy> is only supported by Maven 2 for now, see http://evgeny-goldin.org/youtrack/issue/pl-258"

        List<Element> configuration = Arrays.asList( element( "file",       file.canonicalPath ),
                                                     element( "url",        url         ),
                                                     element( "groupId",    groupId     ),
                                                     element( "artifactId", artifactId  ),
                                                     element( "version",    version     ),
                                                     element( "packaging",  file().extension( file )))
        if ( classifier != null )
        {
            configuration.add( element( "classifier", classifier ))
        }

        String description =
            "[$file.canonicalPath] to [$url] as [<$groupId>:<$artifactId>:<$version>${ classifier ? ':<' + classifier + '>' : '' }]"

        try
        {
            executeMojo( plugin( "org.apache.maven.plugins",
                                 "maven-deploy-plugin",
                                 "2.5" ),
                         goal( "deploy-file" ),
                         configuration( configuration.toArray( new Element[ configuration.size() ] )),
                         executionEnvironment( ThreadLocals.get( MavenProject ), ThreadLocals.get( MavenSession ), manager ))

            log.info( "Deployed $description" )
        }
        catch ( Exception e )
        {
            throw new RuntimeException( "Failed to deploy $description: $e", e )
        }
    }


<<<<<<< HEAD
    /**
     * http://evgeny-goldin.org/youtrack/issue/gc-41
     * "Load GCommons only once per Maven job execution when more than one plugin uses it"
     *
     * Using {@link MavenSession#executionProperties} as a Map where GCommons context and beans cache are stored.
     */


=======
>>>>>>> db6584bf
    static ConstantsBean constants(){ GCommons.constants ( false, ThreadLocals.get( MavenSession ).executionProperties )}
    static GeneralBean   general()  { GCommons.general   ( false, ThreadLocals.get( MavenSession ).executionProperties )}
    static FileBean      file()     { GCommons.file      ( false, ThreadLocals.get( MavenSession ).executionProperties )}
    static NetBean       net()      { GCommons.net       ( false, ThreadLocals.get( MavenSession ).executionProperties )}
    static IOBean        io()       { GCommons.io        ( false, ThreadLocals.get( MavenSession ).executionProperties )}
    static VerifyBean    verify()   { GCommons.verify    ( false, ThreadLocals.get( MavenSession ).executionProperties )}
    static GroovyBean    groovy()   { GCommons.groovy    ( false, ThreadLocals.get( MavenSession ).executionProperties )}
}<|MERGE_RESOLUTION|>--- conflicted
+++ resolved
@@ -1,533 +1,529 @@
-package com.goldin.plugins.common
-
-import com.goldin.gcommons.GCommons
-import com.goldin.gcommons.util.GroovyConfig
-import groovy.text.SimpleTemplateEngine
-import groovy.text.Template
-import org.apache.maven.Maven
-import org.apache.maven.artifact.Artifact
-import org.apache.maven.artifact.factory.ArtifactFactory
-import org.apache.maven.artifact.metadata.ArtifactMetadataSource
-import org.apache.maven.artifact.resolver.ArtifactResolutionResult
-import org.apache.maven.artifact.resolver.ArtifactResolver
-import org.apache.maven.artifact.resolver.filter.ScopeArtifactFilter
-import org.apache.maven.execution.MavenSession
-import org.apache.maven.monitor.logging.DefaultLog
-import org.apache.maven.plugin.PluginManager
-import org.apache.maven.plugin.logging.Log
-import org.apache.maven.project.MavenProject
-import org.apache.maven.shared.filtering.MavenFileFilter
-import org.apache.maven.shared.filtering.MavenResourcesExecution
-import org.codehaus.plexus.logging.Logger
-import org.codehaus.plexus.logging.console.ConsoleLogger
-import org.twdata.maven.mojoexecutor.MojoExecutor.Element
-import org.xml.sax.ext.DefaultHandler2
-import com.goldin.gcommons.beans.*
-import static org.twdata.maven.mojoexecutor.MojoExecutor.*
-
-
-class GMojoUtils
-{
-    private GMojoUtils ()
-    {
-    }
-
-
-    /**
-     * Retrieves plugin's {@link Log} instance
-     * @return plugin's {@link Log} instance
-     */
-    static Log getLog () { ThreadLocals.get( Log ) }
-
-
-    /**
-     * Updates Groovy MOP with additional methods
-     */
-     static mopInit ()
-     {
-         file() // Triggers GCommons MOP replacements
-
-         /**
-          * Trims multi-lines String: each line in the String specified is trim()-ed
-          */
-         String.metaClass.trimMultiline ={->
-             delegate.splitWith( 'eachLine', String )*.trim().join( constants().CRLF )
-         }
-
-
-         /**
-          * Deletes empty lines from the String
-          */
-         String.metaClass.deleteEmptyLines ={->
-             delegate.splitWith( 'eachLine', String ).findAll{ it.trim() }.join( constants().CRLF )
-         }
-
-
-         /**
-          * Replaces {..} expressions, not preceded by $, by ${..} to work around
-          * "Disabling/escaping POM interpolation for specific variable" - http://goo.gl/NyEq
-          *
-          * We're putting {..} in POMs where we would like to have un-interpolated ${..}
-          */
-         String.metaClass.addDollar = {->
-             // Adding a '$' before {..} where there was no '$' previously
-             delegate.replaceAll( /(?<!\$)(?=\{.+?\})/, '\\$' )
-         }
-     }
-
-
-    /**
-     * Retrieves an instance of {@code OutputStream} ignoring everything that is written to it.
-     * @return instance of {@code OutputStream} ignoring everything that is written to it
-     */
-    static OutputStream devNullOutputStream ()
-    {
-        new OutputStream() { void write( int b ) {}}
-    }
-
-
-    /**
-    * Retrieves {@link SimpleTemplateEngine} for the resource specified
-    */
-    static Template getTemplate ( String templatePath, ClassLoader loader = GMojoUtils.class.classLoader )
-    {
-        URL    templateURL = GMojoUtils.class.getResource( templatePath )
-        assert templateURL, "[${ templatePath }] could not be loaded from the classpath"
-
-        Template template = new SimpleTemplateEngine( loader ).createTemplate( templateURL )
-        assert   template
-        return   template
-    }
-
-
-
-   /**
-    * {@code GMojoUtils.getTemplate().make().toString()} wrapper
-    */
-    static String makeTemplate( String  templatePath,
-                                Map     binding,
-                                String  endOfLine        = null,
-                                boolean deleteEmptyLines = false )
-    {
-        def content = getTemplate( templatePath ).make( binding ).toString()
-
-        if ( endOfLine        ) { content = content.replaceAll( /\r?\n/, (( 'windows' == endOfLine ) ? '\r\n' : '\n' )) }
-        if ( deleteEmptyLines ) { content = content.deleteEmptyLines() }
-
-        verify().notNullOrEmpty( content )
-    }
-
-
-
-    /**
-     * Retrieves Maven version as appears in "pom.properties" inside Maven jar.
-     *
-     * @return Maven version
-     */
-    static String mavenVersion()
-    {
-        InputStream is    = verify().notNull( Maven.class.getResourceAsStream( '/META-INF/maven/org.apache.maven/maven-core/pom.properties' ))
-        Properties  props = new Properties()
-        props.load( is )
-        is.close()
-        verify().notNullOrEmpty( props.getProperty( 'version', 'Unknown' ).trim())
-    }
-
-
-    /**
-     * Determines if execution continues.
-     *
-     * @param s {@code <runIf>} string
-     * @return true if 'runIf' is not defined or evaluates to true,
-     *         false otherwise
-     */
-    static boolean runIf( String s )
-    {
-        boolean run = true
-
-        if ( s )
-        {
-            run = Boolean.valueOf( groovy( s, String ))
-            log.info( "<runIf>: [$s] evaluated to [$run] - ${ run ? 'continuing' : 'returning' }" )
-        }
-
-        run
-    }
-
-
-    /**
-     * Evaluates Groovy expression provided and casts it to the class specified.
-     *
-     * @param expression   Groovy expression to evaluate, if null or empty - null is returned
-     * @param resultType   result's type,
-     *                     if <code>null</code> - no verification is made for result's type and <code>null</code>
-     *                     value is allowed to be returned from eval()-ing the expression
-     * @param groovyConfig {@link com.goldin.gcommons.util.GroovyConfig} object to use, allowed to be <code>null</code>
-     * @param verbose      Whether Groovy evaluation should be verbose
-     *
-     * @param <T>        result's type
-     * @return           expression evaluated and casted to the type specified
-     *                   (after verifying compliance with {@link Class#isInstance(Object)}
-     */
-    public static <T> T groovy( String       expression,
-                                Class<T>     resultType = null,
-                                GroovyConfig config     = new GroovyConfig(),
-                                Object ...   bindingObjects )
-    {
-
-
-        MavenProject project    = ThreadLocals.get( MavenProject )
-        MavenSession session    = ThreadLocals.get( MavenSession )
-        Map          bindingMap = [ project      : project,
-                                    session      : session,
-                                    mavenVersion : mavenVersion(),
-                                    *:( project.properties + session.userProperties + session.executionProperties )]
-
-        groovy().eval( expression,
-                                resultType,
-                                groovy().binding( bindingMap, bindingObjects ),
-                                config )
-    }
-
-
-    /**
-     * Converts an ['a', 'b', 'c'] collection to:
-     *  * [a]
-     *  * [b]
-     *  * [c]
-     *
-     * @param c Collection to convert
-     * @return String to use for log messages
-     */
-    static String stars ( Collection c ) { "* [${ c.join( "]${ constants().CRLF }* [") }]" }
-
-
-
-
-    /**
-     * Retrieves all artifacts from the scopes specified.
-     */
-    static Set<Artifact> getArtifacts ( String ... scopes )
-    {
-        def result = [] as Set
-
-        for ( scope in scopes )
-        {
-            MavenProject project       = ThreadLocals.get( MavenProject )
-            Artifact     buildArtifact = ThreadLocals.get( ArtifactFactory ).createBuildArtifact( project.groupId,
-                                                                                                  project.artifactId,
-                                                                                                  project.version,
-                                                                                                  project.packaging )
-            ArtifactResolutionResult resolutionResult =
-                ThreadLocals.get( ArtifactResolver ).resolveTransitively( project.artifacts,
-                                                                          buildArtifact,
-                                                                          project.managedVersionMap,
-                                                                          ThreadLocals.get( MavenSession ).localRepository,
-                                                                          project.remoteArtifactRepositories,
-                                                                          ThreadLocals.get( ArtifactMetadataSource ),
-                                                                          new ScopeArtifactFilter( verify().notNullOrEmpty( scope )))
-            result.addAll( resolutionResult.artifacts )
-        }
-
-        result
-    }
-
-
-    /**
-     * Validates content of the file specified to be XML-valid with {@link DefaultHandler2}.
-     * @param configFile file to validate
-     * @return same file object, for further chain calls
-     * @throws RuntimeException if content validation fails
-     */
-    static File validate ( File configFile )
-    {
-        for ( parserClass in [ XmlParser, XmlSlurper ] )
-        {
-            def parser = parserClass.newInstance( true, true )
-            parser.setErrorHandler( new DefaultHandler2())
-            try
-            {
-                assert parser.parse( configFile )
-            }
-            catch ( Throwable t )
-            {
-                throw new RuntimeException( "Failed to validate [${ configFile.canonicalPath }]: $t", t )
-            }
-        }
-
-        configFile
-    }
-
-
-    /**
-     * Initializes {@link ThreadLocals} storage for testing environment
-     */
-    static void initTestThreadLocals()
-    {
-        ThreadLocals.set( new MavenProject(),
-                          new MavenSession( null, null, null, null, null, null, null, new Properties(), new Properties(), new Date()),
-                          new DefaultLog( new ConsoleLogger( Logger.LEVEL_DEBUG, "TestLog" )))
-        mopInit()
-    }
-
-
-    /**
-     * Sets property specified to maven project and session provided.
-     *
-     * @param name    name of the property to set
-     * @param value   value of the property to set
-     * @param project Maven project
-     * @param session Maven session
-     */
-    static void setProperty( String name, String value, String logMessage = '', boolean verbose = true )
-    {
-        verify().notNullOrEmpty( name, value )
-
-        MavenProject project = ThreadLocals.get( MavenProject )
-        MavenSession session = ThreadLocals.get( MavenSession )
-
-        [ project.properties, session.executionProperties, session.userProperties ]*.setProperty( name, value )
-
-        log.info( logMessage ?: ">> Maven property \${$name} is set${ verbose ? ' to "' + value + '"' : '' }" )
-    }
-
-
-    /**
-     *
-     * Copies source file to destination applying replacements and filtering.
-     *
-     * @param sourceFile      source file to copy
-     * @param destinationFile destination file to copy the source to,
-     *                        <code><b>scp://user:password@host:location</b></code> URLs are supported
-     * @param skipIdentical   whether identical files should be skipped (not copied)
-     * @param replaces        replacements to make
-     * @param filtering       whether Maven
-     *                        <a href="http://www.sonatype.com/books/maven-book/reference/resource-filtering-sect-description.html">filtering</a>
-     *                        should be performed
-     * @param encoding        Filtering/replacement encoding
-     * @param fileFilter      {@link org.apache.maven.shared.filtering.MavenFileFilter} instance,
-     *                        allowed to be <code>null</code> if <code>filter</code> is <code>false</code>
-     * @param verbose         whether information is written to log with "INFO" level
-     *
-     * @return <code>true</code>  if file was copied,
-     *         <code>false</code> if file was skipped (identical)
-     * @throws RuntimeException if fails to make replacements or filtering while copying the file
-     */
-    public static boolean copy ( File            sourceFile,
-                                 File            destinationFile,
-                                 boolean         skipIdentical,
-                                 Replace[]       replaces,
-                                 boolean         filtering,
-                                 String          encoding,
-                                 MavenFileFilter fileFilter,
-                                 boolean         verbose )
-    {
-        verify().file( sourceFile )
-        verify().notNull( destinationFile, replaces )
-        verify().notNullOrEmpty( encoding )
-
-        def mavenProject = ThreadLocals.get( MavenProject )
-        def mavenSession = ThreadLocals.get( MavenSession )
-
-        try
-        {
-            File fromFile    = sourceFile
-            def  deleteFiles = []
-
-            if ( filtering )
-            {
-                verify().notNull( fileFilter, mavenProject, mavenSession )
-
-                /**
-                 * http://maven.apache.org/shared/maven-filtering/apidocs/index.html
-                 */
-
-                File                  tempFile = file().tempFile()
-                List<MavenFileFilter> wrappers = fileFilter.getDefaultFilterWrappers( mavenProject,
-                                                                                      null,
-                                                                                      false,
-                                                                                      mavenSession,
-                                                                                      new MavenResourcesExecution())
-
-                fileFilter.copyFile( fromFile, tempFile, true, wrappers, encoding, true )
-
-                if ( verbose )
-                {
-                    log.info( "[$fromFile.canonicalPath] copied to [$tempFile.canonicalPath] (with <filtering>)" )
-                }
-
-                deleteFiles << tempFile
-                fromFile = tempFile
-            }
-
-            if ( replaces )
-            {
-                String data = fromFile.getText( encoding )
-
-                for ( replace in replaces )
-                {
-                    data = replace.replace( data, fromFile.canonicalPath )
-                }
-
-                File tempFile = file().tempFile()
-                tempFile.write( data, encoding )
-
-                if ( verbose )
-                {
-                    log.info( "[$fromFile.canonicalPath] copied to [$tempFile.canonicalPath] (with <replaces>)" )
-                }
-
-                deleteFiles << tempFile
-                fromFile = tempFile
-            }
-
-            if ( skipIdentical )
-            {
-                boolean identicalFiles = (( destinationFile.isFile())                            &&
-                                          ( destinationFile.length()       == fromFile.length()) &&
-                                          ( destinationFile.lastModified() == fromFile.lastModified()))
-                if ( identicalFiles )
-                {
-                    log.info( "[$fromFile.canonicalPath] skipped - identical to [$destinationFile.canonicalPath]" )
-                    return false
-                }
-            }
-
-            copy( fromFile, destinationFile, verbose )
-            file().delete( *deleteFiles )
-
-            true
-        }
-        catch ( Exception e )
-        {
-            throw new RuntimeException( "Failed to copy [$sourceFile.canonicalPath] to [$destinationFile.canonicalPath]: $e",
-                                        e )
-        }
-    }
-
-
-    /**
-     * Copies file to the destination file specified.
-     *
-     * @param sourceFile      source file to copy
-     * @param destinationFile destination file to copy the source to,
-     * @param verbose         verbose logging
-     */
-    private static void copy ( File sourceFile, File destinationFile, boolean verbose )
-    {
-        verify().file( sourceFile )
-        verify().notNull( destinationFile )
-        assert ! net().isNet( destinationFile.path )
-
-        String sourceFilePath      = sourceFile.canonicalPath
-        String destinationFilePath = destinationFile.canonicalPath
-
-        assert sourceFilePath != destinationFilePath, \
-               "Source [$sourceFilePath] and destination [$destinationFilePath] are the same"
-
-        file().delete( destinationFile )
-        file().copy( sourceFile, destinationFile.parentFile, destinationFile.name )
-
-        if ( verbose ) { log.info( "[$sourceFilePath] copied to [$destinationFilePath]" )}
-    }
-
-
-    /**
-     * Retrieves relative path of file inside directory specified.
-     * For example: for directory <code>"C:\some"</code> and child file <code>"C:\some\folder\opa\1.txt"</code>
-     * this function returns <code>"\folder\opa\1.txt"</code>.
-     *
-     * @param directory file's parent directory
-     * @param file      directory's child file
-     * @return          relative path of file inside directory specified, starts with "\" or "/"
-     */
-    static String relativePath( File directory, File file )
-    {
-        verify().notNull( directory, file )
-
-        String directoryPath = directory.canonicalPath
-        String filePath      = file.canonicalPath
-
-        assert filePath.startsWith( directoryPath ), \
-               "File [$filePath] is not a child of [$directoryPath]"
-
-
-        String relativePath = verify().notNullOrEmpty( filePath.substring( directoryPath.length()))
-        assert ( relativePath.startsWith( "/" ) || relativePath.startsWith( "\\" ))
-
-        relativePath
-    }
-
-
-    /**
-     * Invokes "maven-deploy-plugin" to deploy the file specified.
-     *
-     * @param file       file to deploy
-     * @param url        Maven repository URL
-     * @param groupId    groupId
-     * @param artifactId artifactId
-     * @param version    version
-     * @param classifier classifier, can be <code>null</code>
-     * @param project    Maven project
-     * @param session    Maven session
-     * @param manager    Maven plugin manager
-     */
-    static void deploy ( File file, String url, String groupId, String artifactId, String version, String classifier,
-                         PluginManager manager )
-    {
-        verify().file( file )
-        verify().notNullOrEmpty( url, groupId, artifactId, version )
-        assert mavenVersion().startsWith( "2" ): \
-               "<deploy> is only supported by Maven 2 for now, see http://evgeny-goldin.org/youtrack/issue/pl-258"
-
-        List<Element> configuration = Arrays.asList( element( "file",       file.canonicalPath ),
-                                                     element( "url",        url         ),
-                                                     element( "groupId",    groupId     ),
-                                                     element( "artifactId", artifactId  ),
-                                                     element( "version",    version     ),
-                                                     element( "packaging",  file().extension( file )))
-        if ( classifier != null )
-        {
-            configuration.add( element( "classifier", classifier ))
-        }
-
-        String description =
-            "[$file.canonicalPath] to [$url] as [<$groupId>:<$artifactId>:<$version>${ classifier ? ':<' + classifier + '>' : '' }]"
-
-        try
-        {
-            executeMojo( plugin( "org.apache.maven.plugins",
-                                 "maven-deploy-plugin",
-                                 "2.5" ),
-                         goal( "deploy-file" ),
-                         configuration( configuration.toArray( new Element[ configuration.size() ] )),
-                         executionEnvironment( ThreadLocals.get( MavenProject ), ThreadLocals.get( MavenSession ), manager ))
-
-            log.info( "Deployed $description" )
-        }
-        catch ( Exception e )
-        {
-            throw new RuntimeException( "Failed to deploy $description: $e", e )
-        }
-    }
-
-
-<<<<<<< HEAD
-    /**
-     * http://evgeny-goldin.org/youtrack/issue/gc-41
-     * "Load GCommons only once per Maven job execution when more than one plugin uses it"
-     *
-     * Using {@link MavenSession#executionProperties} as a Map where GCommons context and beans cache are stored.
-     */
-
-
-=======
->>>>>>> db6584bf
-    static ConstantsBean constants(){ GCommons.constants ( false, ThreadLocals.get( MavenSession ).executionProperties )}
-    static GeneralBean   general()  { GCommons.general   ( false, ThreadLocals.get( MavenSession ).executionProperties )}
-    static FileBean      file()     { GCommons.file      ( false, ThreadLocals.get( MavenSession ).executionProperties )}
-    static NetBean       net()      { GCommons.net       ( false, ThreadLocals.get( MavenSession ).executionProperties )}
-    static IOBean        io()       { GCommons.io        ( false, ThreadLocals.get( MavenSession ).executionProperties )}
-    static VerifyBean    verify()   { GCommons.verify    ( false, ThreadLocals.get( MavenSession ).executionProperties )}
-    static GroovyBean    groovy()   { GCommons.groovy    ( false, ThreadLocals.get( MavenSession ).executionProperties )}
+package com.goldin.plugins.common
+
+import com.goldin.gcommons.GCommons
+import com.goldin.gcommons.util.GroovyConfig
+import groovy.text.SimpleTemplateEngine
+import groovy.text.Template
+import org.apache.maven.Maven
+import org.apache.maven.artifact.Artifact
+import org.apache.maven.artifact.factory.ArtifactFactory
+import org.apache.maven.artifact.metadata.ArtifactMetadataSource
+import org.apache.maven.artifact.resolver.ArtifactResolutionResult
+import org.apache.maven.artifact.resolver.ArtifactResolver
+import org.apache.maven.artifact.resolver.filter.ScopeArtifactFilter
+import org.apache.maven.execution.MavenSession
+import org.apache.maven.monitor.logging.DefaultLog
+import org.apache.maven.plugin.PluginManager
+import org.apache.maven.plugin.logging.Log
+import org.apache.maven.project.MavenProject
+import org.apache.maven.shared.filtering.MavenFileFilter
+import org.apache.maven.shared.filtering.MavenResourcesExecution
+import org.codehaus.plexus.logging.Logger
+import org.codehaus.plexus.logging.console.ConsoleLogger
+import org.twdata.maven.mojoexecutor.MojoExecutor.Element
+import org.xml.sax.ext.DefaultHandler2
+import com.goldin.gcommons.beans.*
+import static org.twdata.maven.mojoexecutor.MojoExecutor.*
+
+
+class GMojoUtils
+{
+    private GMojoUtils ()
+    {
+    }
+
+
+    /**
+     * Retrieves plugin's {@link Log} instance
+     * @return plugin's {@link Log} instance
+     */
+    static Log getLog () { ThreadLocals.get( Log ) }
+
+
+    /**
+     * Updates Groovy MOP with additional methods
+     */
+     static mopInit ()
+     {
+         file() // Triggers GCommons MOP replacements
+
+         /**
+          * Trims multi-lines String: each line in the String specified is trim()-ed
+          */
+         String.metaClass.trimMultiline ={->
+             delegate.splitWith( 'eachLine', String )*.trim().join( constants().CRLF )
+         }
+
+
+         /**
+          * Deletes empty lines from the String
+          */
+         String.metaClass.deleteEmptyLines ={->
+             delegate.splitWith( 'eachLine', String ).findAll{ it.trim() }.join( constants().CRLF )
+         }
+
+
+         /**
+          * Replaces {..} expressions, not preceded by $, by ${..} to work around
+          * "Disabling/escaping POM interpolation for specific variable" - http://goo.gl/NyEq
+          *
+          * We're putting {..} in POMs where we would like to have un-interpolated ${..}
+          */
+         String.metaClass.addDollar = {->
+             // Adding a '$' before {..} where there was no '$' previously
+             delegate.replaceAll( /(?<!\$)(?=\{.+?\})/, '\\$' )
+         }
+     }
+
+
+    /**
+     * Retrieves an instance of {@code OutputStream} ignoring everything that is written to it.
+     * @return instance of {@code OutputStream} ignoring everything that is written to it
+     */
+    static OutputStream devNullOutputStream ()
+    {
+        new OutputStream() { void write( int b ) {}}
+    }
+
+
+    /**
+    * Retrieves {@link SimpleTemplateEngine} for the resource specified
+    */
+    static Template getTemplate ( String templatePath, ClassLoader loader = GMojoUtils.class.classLoader )
+    {
+        URL    templateURL = GMojoUtils.class.getResource( templatePath )
+        assert templateURL, "[${ templatePath }] could not be loaded from the classpath"
+
+        Template template = new SimpleTemplateEngine( loader ).createTemplate( templateURL )
+        assert   template
+        return   template
+    }
+
+
+
+   /**
+    * {@code GMojoUtils.getTemplate().make().toString()} wrapper
+    */
+    static String makeTemplate( String  templatePath,
+                                Map     binding,
+                                String  endOfLine        = null,
+                                boolean deleteEmptyLines = false )
+    {
+        def content = getTemplate( templatePath ).make( binding ).toString()
+
+        if ( endOfLine        ) { content = content.replaceAll( /\r?\n/, (( 'windows' == endOfLine ) ? '\r\n' : '\n' )) }
+        if ( deleteEmptyLines ) { content = content.deleteEmptyLines() }
+
+        verify().notNullOrEmpty( content )
+    }
+
+
+
+    /**
+     * Retrieves Maven version as appears in "pom.properties" inside Maven jar.
+     *
+     * @return Maven version
+     */
+    static String mavenVersion()
+    {
+        InputStream is    = verify().notNull( Maven.class.getResourceAsStream( '/META-INF/maven/org.apache.maven/maven-core/pom.properties' ))
+        Properties  props = new Properties()
+        props.load( is )
+        is.close()
+        verify().notNullOrEmpty( props.getProperty( 'version', 'Unknown' ).trim())
+    }
+
+
+    /**
+     * Determines if execution continues.
+     *
+     * @param s {@code <runIf>} string
+     * @return true if 'runIf' is not defined or evaluates to true,
+     *         false otherwise
+     */
+    static boolean runIf( String s )
+    {
+        boolean run = true
+
+        if ( s )
+        {
+            run = Boolean.valueOf( groovy( s, String ))
+            log.info( "<runIf>: [$s] evaluated to [$run] - ${ run ? 'continuing' : 'returning' }" )
+        }
+
+        run
+    }
+
+
+    /**
+     * Evaluates Groovy expression provided and casts it to the class specified.
+     *
+     * @param expression   Groovy expression to evaluate, if null or empty - null is returned
+     * @param resultType   result's type,
+     *                     if <code>null</code> - no verification is made for result's type and <code>null</code>
+     *                     value is allowed to be returned from eval()-ing the expression
+     * @param groovyConfig {@link com.goldin.gcommons.util.GroovyConfig} object to use, allowed to be <code>null</code>
+     * @param verbose      Whether Groovy evaluation should be verbose
+     *
+     * @param <T>        result's type
+     * @return           expression evaluated and casted to the type specified
+     *                   (after verifying compliance with {@link Class#isInstance(Object)}
+     */
+    public static <T> T groovy( String       expression,
+                                Class<T>     resultType = null,
+                                GroovyConfig config     = new GroovyConfig(),
+                                Object ...   bindingObjects )
+    {
+
+
+        MavenProject project    = ThreadLocals.get( MavenProject )
+        MavenSession session    = ThreadLocals.get( MavenSession )
+        Map          bindingMap = [ project      : project,
+                                    session      : session,
+                                    mavenVersion : mavenVersion(),
+                                    *:( project.properties + session.userProperties + session.executionProperties )]
+
+        groovy().eval( expression,
+                                resultType,
+                                groovy().binding( bindingMap, bindingObjects ),
+                                config )
+    }
+
+
+    /**
+     * Converts an ['a', 'b', 'c'] collection to:
+     *  * [a]
+     *  * [b]
+     *  * [c]
+     *
+     * @param c Collection to convert
+     * @return String to use for log messages
+     */
+    static String stars ( Collection c ) { "* [${ c.join( "]${ constants().CRLF }* [") }]" }
+
+
+
+
+    /**
+     * Retrieves all artifacts from the scopes specified.
+     */
+    static Set<Artifact> getArtifacts ( String ... scopes )
+    {
+        def result = [] as Set
+
+        for ( scope in scopes )
+        {
+            MavenProject project       = ThreadLocals.get( MavenProject )
+            Artifact     buildArtifact = ThreadLocals.get( ArtifactFactory ).createBuildArtifact( project.groupId,
+                                                                                                  project.artifactId,
+                                                                                                  project.version,
+                                                                                                  project.packaging )
+            ArtifactResolutionResult resolutionResult =
+                ThreadLocals.get( ArtifactResolver ).resolveTransitively( project.artifacts,
+                                                                          buildArtifact,
+                                                                          project.managedVersionMap,
+                                                                          ThreadLocals.get( MavenSession ).localRepository,
+                                                                          project.remoteArtifactRepositories,
+                                                                          ThreadLocals.get( ArtifactMetadataSource ),
+                                                                          new ScopeArtifactFilter( verify().notNullOrEmpty( scope )))
+            result.addAll( resolutionResult.artifacts )
+        }
+
+        result
+    }
+
+
+    /**
+     * Validates content of the file specified to be XML-valid with {@link DefaultHandler2}.
+     * @param configFile file to validate
+     * @return same file object, for further chain calls
+     * @throws RuntimeException if content validation fails
+     */
+    static File validate ( File configFile )
+    {
+        for ( parserClass in [ XmlParser, XmlSlurper ] )
+        {
+            def parser = parserClass.newInstance( true, true )
+            parser.setErrorHandler( new DefaultHandler2())
+            try
+            {
+                assert parser.parse( configFile )
+            }
+            catch ( Throwable t )
+            {
+                throw new RuntimeException( "Failed to validate [${ configFile.canonicalPath }]: $t", t )
+            }
+        }
+
+        configFile
+    }
+
+
+    /**
+     * Initializes {@link ThreadLocals} storage for testing environment
+     */
+    static void initTestThreadLocals()
+    {
+        ThreadLocals.set( new MavenProject(),
+                          new MavenSession( null, null, null, null, null, null, null, new Properties(), new Properties(), new Date()),
+                          new DefaultLog( new ConsoleLogger( Logger.LEVEL_DEBUG, "TestLog" )))
+        mopInit()
+    }
+
+
+    /**
+     * Sets property specified to maven project and session provided.
+     *
+     * @param name    name of the property to set
+     * @param value   value of the property to set
+     * @param project Maven project
+     * @param session Maven session
+     */
+    static void setProperty( String name, String value, String logMessage = '', boolean verbose = true )
+    {
+        verify().notNullOrEmpty( name, value )
+
+        MavenProject project = ThreadLocals.get( MavenProject )
+        MavenSession session = ThreadLocals.get( MavenSession )
+
+        [ project.properties, session.executionProperties, session.userProperties ]*.setProperty( name, value )
+
+        log.info( logMessage ?: ">> Maven property \${$name} is set${ verbose ? ' to "' + value + '"' : '' }" )
+    }
+
+
+    /**
+     *
+     * Copies source file to destination applying replacements and filtering.
+     *
+     * @param sourceFile      source file to copy
+     * @param destinationFile destination file to copy the source to,
+     *                        <code><b>scp://user:password@host:location</b></code> URLs are supported
+     * @param skipIdentical   whether identical files should be skipped (not copied)
+     * @param replaces        replacements to make
+     * @param filtering       whether Maven
+     *                        <a href="http://www.sonatype.com/books/maven-book/reference/resource-filtering-sect-description.html">filtering</a>
+     *                        should be performed
+     * @param encoding        Filtering/replacement encoding
+     * @param fileFilter      {@link org.apache.maven.shared.filtering.MavenFileFilter} instance,
+     *                        allowed to be <code>null</code> if <code>filter</code> is <code>false</code>
+     * @param verbose         whether information is written to log with "INFO" level
+     *
+     * @return <code>true</code>  if file was copied,
+     *         <code>false</code> if file was skipped (identical)
+     * @throws RuntimeException if fails to make replacements or filtering while copying the file
+     */
+    public static boolean copy ( File            sourceFile,
+                                 File            destinationFile,
+                                 boolean         skipIdentical,
+                                 Replace[]       replaces,
+                                 boolean         filtering,
+                                 String          encoding,
+                                 MavenFileFilter fileFilter,
+                                 boolean         verbose )
+    {
+        verify().file( sourceFile )
+        verify().notNull( destinationFile, replaces )
+        verify().notNullOrEmpty( encoding )
+
+        def mavenProject = ThreadLocals.get( MavenProject )
+        def mavenSession = ThreadLocals.get( MavenSession )
+
+        try
+        {
+            File fromFile    = sourceFile
+            def  deleteFiles = []
+
+            if ( filtering )
+            {
+                verify().notNull( fileFilter, mavenProject, mavenSession )
+
+                /**
+                 * http://maven.apache.org/shared/maven-filtering/apidocs/index.html
+                 */
+
+                File                  tempFile = file().tempFile()
+                List<MavenFileFilter> wrappers = fileFilter.getDefaultFilterWrappers( mavenProject,
+                                                                                      null,
+                                                                                      false,
+                                                                                      mavenSession,
+                                                                                      new MavenResourcesExecution())
+
+                fileFilter.copyFile( fromFile, tempFile, true, wrappers, encoding, true )
+
+                if ( verbose )
+                {
+                    log.info( "[$fromFile.canonicalPath] copied to [$tempFile.canonicalPath] (with <filtering>)" )
+                }
+
+                deleteFiles << tempFile
+                fromFile = tempFile
+            }
+
+            if ( replaces )
+            {
+                String data = fromFile.getText( encoding )
+
+                for ( replace in replaces )
+                {
+                    data = replace.replace( data, fromFile.canonicalPath )
+                }
+
+                File tempFile = file().tempFile()
+                tempFile.write( data, encoding )
+
+                if ( verbose )
+                {
+                    log.info( "[$fromFile.canonicalPath] copied to [$tempFile.canonicalPath] (with <replaces>)" )
+                }
+
+                deleteFiles << tempFile
+                fromFile = tempFile
+            }
+
+            if ( skipIdentical )
+            {
+                boolean identicalFiles = (( destinationFile.isFile())                            &&
+                                          ( destinationFile.length()       == fromFile.length()) &&
+                                          ( destinationFile.lastModified() == fromFile.lastModified()))
+                if ( identicalFiles )
+                {
+                    log.info( "[$fromFile.canonicalPath] skipped - identical to [$destinationFile.canonicalPath]" )
+                    return false
+                }
+            }
+
+            copy( fromFile, destinationFile, verbose )
+            file().delete( *deleteFiles )
+
+            true
+        }
+        catch ( Exception e )
+        {
+            throw new RuntimeException( "Failed to copy [$sourceFile.canonicalPath] to [$destinationFile.canonicalPath]: $e",
+                                        e )
+        }
+    }
+
+
+    /**
+     * Copies file to the destination file specified.
+     *
+     * @param sourceFile      source file to copy
+     * @param destinationFile destination file to copy the source to,
+     * @param verbose         verbose logging
+     */
+    private static void copy ( File sourceFile, File destinationFile, boolean verbose )
+    {
+        verify().file( sourceFile )
+        verify().notNull( destinationFile )
+        assert ! net().isNet( destinationFile.path )
+
+        String sourceFilePath      = sourceFile.canonicalPath
+        String destinationFilePath = destinationFile.canonicalPath
+
+        assert sourceFilePath != destinationFilePath, \
+               "Source [$sourceFilePath] and destination [$destinationFilePath] are the same"
+
+        file().delete( destinationFile )
+        file().copy( sourceFile, destinationFile.parentFile, destinationFile.name )
+
+        if ( verbose ) { log.info( "[$sourceFilePath] copied to [$destinationFilePath]" )}
+    }
+
+
+    /**
+     * Retrieves relative path of file inside directory specified.
+     * For example: for directory <code>"C:\some"</code> and child file <code>"C:\some\folder\opa\1.txt"</code>
+     * this function returns <code>"\folder\opa\1.txt"</code>.
+     *
+     * @param directory file's parent directory
+     * @param file      directory's child file
+     * @return          relative path of file inside directory specified, starts with "\" or "/"
+     */
+    static String relativePath( File directory, File file )
+    {
+        verify().notNull( directory, file )
+
+        String directoryPath = directory.canonicalPath
+        String filePath      = file.canonicalPath
+
+        assert filePath.startsWith( directoryPath ), \
+               "File [$filePath] is not a child of [$directoryPath]"
+
+
+        String relativePath = verify().notNullOrEmpty( filePath.substring( directoryPath.length()))
+        assert ( relativePath.startsWith( "/" ) || relativePath.startsWith( "\\" ))
+
+        relativePath
+    }
+
+
+    /**
+     * Invokes "maven-deploy-plugin" to deploy the file specified.
+     *
+     * @param file       file to deploy
+     * @param url        Maven repository URL
+     * @param groupId    groupId
+     * @param artifactId artifactId
+     * @param version    version
+     * @param classifier classifier, can be <code>null</code>
+     * @param project    Maven project
+     * @param session    Maven session
+     * @param manager    Maven plugin manager
+     */
+    static void deploy ( File file, String url, String groupId, String artifactId, String version, String classifier,
+                         PluginManager manager )
+    {
+        verify().file( file )
+        verify().notNullOrEmpty( url, groupId, artifactId, version )
+        assert mavenVersion().startsWith( "2" ): \
+               "<deploy> is only supported by Maven 2 for now, see http://evgeny-goldin.org/youtrack/issue/pl-258"
+
+        List<Element> configuration = Arrays.asList( element( "file",       file.canonicalPath ),
+                                                     element( "url",        url         ),
+                                                     element( "groupId",    groupId     ),
+                                                     element( "artifactId", artifactId  ),
+                                                     element( "version",    version     ),
+                                                     element( "packaging",  file().extension( file )))
+        if ( classifier != null )
+        {
+            configuration.add( element( "classifier", classifier ))
+        }
+
+        String description =
+            "[$file.canonicalPath] to [$url] as [<$groupId>:<$artifactId>:<$version>${ classifier ? ':<' + classifier + '>' : '' }]"
+
+        try
+        {
+            executeMojo( plugin( "org.apache.maven.plugins",
+                                 "maven-deploy-plugin",
+                                 "2.5" ),
+                         goal( "deploy-file" ),
+                         configuration( configuration.toArray( new Element[ configuration.size() ] )),
+                         executionEnvironment( ThreadLocals.get( MavenProject ), ThreadLocals.get( MavenSession ), manager ))
+
+            log.info( "Deployed $description" )
+        }
+        catch ( Exception e )
+        {
+            throw new RuntimeException( "Failed to deploy $description: $e", e )
+        }
+    }
+
+
+    /**
+     * http://evgeny-goldin.org/youtrack/issue/gc-41
+     * "Load GCommons only once per Maven job execution when more than one plugin uses it"
+     *
+     * Using {@link MavenSession#executionProperties} as a Map where GCommons context and beans cache are stored.
+     */
+
+    static ConstantsBean constants(){ GCommons.constants ( false, ThreadLocals.get( MavenSession ).executionProperties )}
+    static GeneralBean   general()  { GCommons.general   ( false, ThreadLocals.get( MavenSession ).executionProperties )}
+    static FileBean      file()     { GCommons.file      ( false, ThreadLocals.get( MavenSession ).executionProperties )}
+    static NetBean       net()      { GCommons.net       ( false, ThreadLocals.get( MavenSession ).executionProperties )}
+    static IOBean        io()       { GCommons.io        ( false, ThreadLocals.get( MavenSession ).executionProperties )}
+    static VerifyBean    verify()   { GCommons.verify    ( false, ThreadLocals.get( MavenSession ).executionProperties )}
+    static GroovyBean    groovy()   { GCommons.groovy    ( false, ThreadLocals.get( MavenSession ).executionProperties )}
 }