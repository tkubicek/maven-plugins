--- conflicted
+++ resolved
@@ -1,178 +1,167 @@
-package com.goldin.plugins.copy
-
-import static com.goldin.plugins.common.GMojoUtils.*
-import com.goldin.plugins.common.Replace
-import org.apache.maven.model.Resource
-import org.gcontracts.annotations.*
-
-
-
-/**
- * <resource> data container
- */
-@SuppressWarnings( [ 'CloneableWithoutClone', 'StatelessClass' ] )
-class CopyResource extends Resource implements Cloneable
-{
-    String   targetRoots
-    String[] targetPaths
-    String[] targetPathsResolved
-
-    String[] targetPaths()
-    {
-        if ( targetPathsResolved != null ) { return targetPathsResolved }
-
-<<<<<<< HEAD
-        String[] paths = general().array( this.targetPaths, targetPath, String )
-        assert   paths || clean, \
-                 '<targetPath> or <targetPaths> need to be defined for resources that do not perform <clean> operation'
-=======
-        List<String> paths = general().array( this.targetPaths, targetPath, String ) as List
-        assert       paths || clean, \
-                     '<targetPath> or <targetPaths> need to be defined for resources that do not perform <clean> operation'
->>>>>>> 51ab060f
-
-        if ( paths && targetRoots )
-        {
-            List<String> targetRootsSplit = split( targetRoots )
-            if ( targetRootsSplit )
-            {
-                paths = [ targetRootsSplit, paths ].combinations().collect { it[ 0 ] + '/' + it[ 1 ] }
-            }
-        }
-
-<<<<<<< HEAD
-        targetPathsResolved = paths ? new CopyMojoHelper().with { paths.collect { canonicalPath( it ) }} as String[] :
-                                      [] as String[]
-=======
-        targetPathsResolved = ( paths ? new CopyMojoHelper().with { paths.collect { String path -> canonicalPath( path ) }} :
-                                        [] ) as String[]
->>>>>>> 51ab060f
-    }
-
-
-    Replace[] replaces
-    Replace   replace
-    Replace[] replaces () { general().array( this.replaces, this.replace, Replace ) }
-
-
-    CopyDependency[] dependencies
-    CopyDependency   dependency
-    CopyDependency[] dependencies () { general().array( this.dependencies, this.dependency, CopyDependency ) }
-
-    String[] zipEntries
-    String   zipEntry
-    String[] zipEntries () { general().array( this.zipEntries, this.zipEntry, String ) }
-
-
-    /**
-     * Boolean flags that we need 3 states for: true, false, not initialized
-     */
-    Boolean verbose
-    Boolean failIfNotFound
-    Boolean skipIdentical
-    Boolean useTrueZipForPack
-    Boolean useTrueZipForUnpack
-    Boolean filterWithDollarOnly
-    Boolean dependenciesAtM2  // "false" - all <dependencies> are copied to temp directory first,
-                              //          "stripVersion" is active
-                              //          <filter> and <process> operate on all of them at once
-                              //          dependencies are not processes in the same order they are declared
-                              // "true" - every dependency is served from local Maven repo,
-                              //          "stripVersion" is not active
-                              //          <filter> and <process> operate on each dependency individually
-                              //          dependencies are processes in the same order they are declared
-
-    boolean preservePath          = false
-    boolean stripVersion          = false
-    boolean clean                 = false
-    boolean cleanEmptyDirectories = false
-    boolean mkdir                 = false
-    boolean unpack                = false
-    boolean pack                  = false
-    boolean update                = false
-    boolean attachArtifact        = false
-    boolean move                  = false
-
-    int     retries = 5     // Number of retries for FTP download
-    long    timeout = 3600  // FTP download timeout (in seconds)
-
-    String  description
-    String  runIf
-    String  encoding = 'UTF-8'
-    String  wget
-    String  curl
-    String  destFileName
-    String  filter
-    String  listFilter
-    String  process
-    String  deploy
-    String  artifactClassifier
-    String  defaultExcludes
-    String  prefix
-    String  nonFilteredExtensions
-
-    /**
-     * Single {@code <include>} shortcut
-     */
-    @Requires({ include })
-    @Ensures({ includes == [ include ] })
-    void setInclude( String include ) { includes = [ include ] }
-
-    /**
-     * Single {@code <exclude>} shortcut
-     */
-    @Requires({ exclude })
-    @Ensures({ excludes == [ exclude ] })
-    void setExclude( String exclude ) { excludes = [ exclude ] }
-
-
-    /**
-     * {@code <file>} configuration shortcut instead of specifying {@code <directory>} and {@code <includes>}
-     * @param filePath path of the file to be included
-     */
-    @Requires({ filePath })
-    void setFile ( String filePath )
-    {
-        assert filePath?.trim()?.length()
-
-        if ( net().isNet( filePath ))
-        {
-            directory = filePath
-        }
-        else
-        {   /**
-             * Not verifying file or its parent for existence - it may not be available
-             * when plugin is configured if created by previous <resource> at run-time
-             */
-            new File( filePath ).canonicalFile.with {
-                assert parent, "File [$delegate] has no parent directory"
-                directory = parent
-                include   = name
-            }
-        }
-    }
-
-
-    /**
-     * Retrieves {@code <dependenciesAtM2>} value.
-     * If it is defined - the corresponding value is returned.
-     * If this resource makes no use of {@code <stripVersion>}, {@code <filter>}, and {@code <process>} - true is returned
-     * as it is safe not to copy dependencies to the temporal folder.
-     * Otherwise, false is returned.
-     *
-     * @return
-     */
-    boolean dependenciesAtM2 ()
-    {
-        // noinspection GroovyConditionalCanBeElvis
-        ( this.dependenciesAtM2 != null ) ? this.dependenciesAtM2 : ( ! ( this.stripVersion || this.filter || this.process ))
-    }
-
-
-    @Override
-    String toString ()
-    {
-        "Target path(s) ${ targetPaths() }, directory [$directory], includes $includes, excludes $excludes, dependencies ${ dependencies() }, " +
-        "clean [$clean], mkdir [$mkdir], pack [$pack], unpack [$unpack]"
-    }
-}
+package com.goldin.plugins.copy
+
+import static com.goldin.plugins.common.GMojoUtils.*
+import com.goldin.plugins.common.Replace
+import org.apache.maven.model.Resource
+import org.gcontracts.annotations.*
+
+
+
+/**
+ * <resource> data container
+ */
+@SuppressWarnings( [ 'CloneableWithoutClone', 'StatelessClass' ] )
+class CopyResource extends Resource implements Cloneable
+{
+    String   targetRoots
+    String[] targetPaths
+    String[] targetPathsResolved
+
+    String[] targetPaths()
+    {
+        if ( targetPathsResolved != null ) { return targetPathsResolved }
+
+        List<String> paths = general().array( this.targetPaths, targetPath, String ) as List
+        assert       paths || clean, \
+                     '<targetPath> or <targetPaths> need to be defined for resources that do not perform <clean> operation'
+
+        if ( paths && targetRoots )
+        {
+            List<String> targetRootsSplit = split( targetRoots )
+            if ( targetRootsSplit )
+            {
+                paths = [ targetRootsSplit, paths ].combinations().collect { it[ 0 ] + '/' + it[ 1 ] }
+            }
+        }
+
+        targetPathsResolved = ( paths ? new CopyMojoHelper().with { paths.collect { String path -> canonicalPath( path ) }} :
+                                        [] ) as String[]
+    }
+
+
+    Replace[] replaces
+    Replace   replace
+    Replace[] replaces () { general().array( this.replaces, this.replace, Replace ) }
+
+
+    CopyDependency[] dependencies
+    CopyDependency   dependency
+    CopyDependency[] dependencies () { general().array( this.dependencies, this.dependency, CopyDependency ) }
+
+    String[] zipEntries
+    String   zipEntry
+    String[] zipEntries () { general().array( this.zipEntries, this.zipEntry, String ) }
+
+
+    /**
+     * Boolean flags that we need 3 states for: true, false, not initialized
+     */
+    Boolean verbose
+    Boolean failIfNotFound
+    Boolean skipIdentical
+    Boolean useTrueZipForPack
+    Boolean useTrueZipForUnpack
+    Boolean filterWithDollarOnly
+    Boolean dependenciesAtM2  // "false" - all <dependencies> are copied to temp directory first,
+                              //          "stripVersion" is active
+                              //          <filter> and <process> operate on all of them at once
+                              //          dependencies are not processes in the same order they are declared
+                              // "true" - every dependency is served from local Maven repo,
+                              //          "stripVersion" is not active
+                              //          <filter> and <process> operate on each dependency individually
+                              //          dependencies are processes in the same order they are declared
+
+    boolean preservePath          = false
+    boolean stripVersion          = false
+    boolean clean                 = false
+    boolean cleanEmptyDirectories = false
+    boolean mkdir                 = false
+    boolean unpack                = false
+    boolean pack                  = false
+    boolean update                = false
+    boolean attachArtifact        = false
+    boolean move                  = false
+
+    int     retries = 5     // Number of retries for FTP download
+    long    timeout = 3600  // FTP download timeout (in seconds)
+
+    String  description
+    String  runIf
+    String  encoding = 'UTF-8'
+    String  wget
+    String  curl
+    String  destFileName
+    String  filter
+    String  listFilter
+    String  process
+    String  deploy
+    String  artifactClassifier
+    String  defaultExcludes
+    String  prefix
+    String  nonFilteredExtensions
+
+    /**
+     * Single {@code <include>} shortcut
+     */
+    @Requires({ include })
+    @Ensures({ includes == [ include ] })
+    void setInclude( String include ) { includes = [ include ] }
+
+    /**
+     * Single {@code <exclude>} shortcut
+     */
+    @Requires({ exclude })
+    @Ensures({ excludes == [ exclude ] })
+    void setExclude( String exclude ) { excludes = [ exclude ] }
+
+
+    /**
+     * {@code <file>} configuration shortcut instead of specifying {@code <directory>} and {@code <includes>}
+     * @param filePath path of the file to be included
+     */
+    @Requires({ filePath })
+    void setFile ( String filePath )
+    {
+        assert filePath?.trim()?.length()
+
+        if ( net().isNet( filePath ))
+        {
+            directory = filePath
+        }
+        else
+        {   /**
+             * Not verifying file or its parent for existence - it may not be available
+             * when plugin is configured if created by previous <resource> at run-time
+             */
+            new File( filePath ).canonicalFile.with {
+                assert parent, "File [$delegate] has no parent directory"
+                directory = parent
+                include   = name
+            }
+        }
+    }
+
+
+    /**
+     * Retrieves {@code <dependenciesAtM2>} value.
+     * If it is defined - the corresponding value is returned.
+     * If this resource makes no use of {@code <stripVersion>}, {@code <filter>}, and {@code <process>} - true is returned
+     * as it is safe not to copy dependencies to the temporal folder.
+     * Otherwise, false is returned.
+     *
+     * @return
+     */
+    boolean dependenciesAtM2 ()
+    {
+        // noinspection GroovyConditionalCanBeElvis
+        ( this.dependenciesAtM2 != null ) ? this.dependenciesAtM2 : ( ! ( this.stripVersion || this.filter || this.process ))
+    }
+
+
+    @Override
+    String toString ()
+    {
+        "Target path(s) ${ targetPaths() }, directory [$directory], includes $includes, excludes $excludes, dependencies ${ dependencies() }, " +
+        "clean [$clean], mkdir [$mkdir], pack [$pack], unpack [$unpack]"
+    }
+}